--- conflicted
+++ resolved
@@ -39,21 +39,7 @@
 
 		lifecycle.addManagedInstance(BrokerNode.builder().build());
 
-<<<<<<< HEAD
 		HLLComplexMericSerde.registerHllSerde();
-=======
-    if (ComplexMetrics.getSerdeForType("cardinality") == null) {
-        ComplexMetrics.registerSerde("cardinality", new CardinalityMetricSerde());
-    }
-
-    try {
-      lifecycle.start();
-    }
-    catch (Throwable t) {
-      log.info(t, "Throwable caught at startup, committing seppuku");
-      System.exit(2);
-    }
->>>>>>> 9e323f60
 
 		try {
 			lifecycle.start();
